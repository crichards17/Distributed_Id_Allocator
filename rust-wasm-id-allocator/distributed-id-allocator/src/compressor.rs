use thiserror::Error;
pub(crate) mod persistence;
pub(crate) mod tables;
use self::persistence::DeserializationError;
use self::tables::final_space::FinalSpace;
use self::tables::session_space::{ClusterRef, SessionSpace, SessionSpaceRef, Sessions};
use self::tables::session_space_normalizer::SessionSpaceNormalizer;
use self::tables::uuid_space::UuidSpace;
use id_types::*;

#[derive(Debug)]
pub struct IdCompressor {
    session_id: SessionId,
    local_session: SessionSpaceRef,
    generated_id_count: u64,
    next_range_base_generation_count: u64,
    sessions: Sessions,
    final_space: FinalSpace,
    // Cache of the last finalized final ID in final space. Used to optimize normalization.
    final_id_limit: FinalId,
    uuid_space: UuidSpace,
    session_space_normalizer: SessionSpaceNormalizer,
    cluster_capacity: u64,
    telemetry_stats: TelemetryStats,
}

impl IdCompressor {
    pub fn get_default_cluster_capacity() -> u64 {
        persistence::DEFAULT_CLUSTER_CAPACITY
    }

    #[cfg(feature = "uuid-generation")]
    pub fn new() -> Self {
        let session_id = SessionId::new();
        IdCompressor::new_with_session_id(session_id)
    }

    pub fn new_with_session_id(session_id: SessionId) -> Self {
        let mut sessions = Sessions::new();
        IdCompressor {
            session_id,
            local_session: sessions.get_or_create(session_id),
            generated_id_count: 0,
            next_range_base_generation_count: LocalId::from_id(-1).to_generation_count(),
            sessions,
            final_space: FinalSpace::new(),
            final_id_limit: FinalId::from_id(0),
            uuid_space: UuidSpace::new(),
            session_space_normalizer: SessionSpaceNormalizer::new(),
            cluster_capacity: persistence::DEFAULT_CLUSTER_CAPACITY,
            telemetry_stats: TelemetryStats::EMPTY,
        }
    }

    pub fn get_local_session_id(&self) -> SessionId {
        self.session_id
    }

    fn get_local_session_space(&self) -> &SessionSpace {
        self.sessions.deref_session_space(self.local_session)
    }

<<<<<<< HEAD
    /// Returns a token representing the supplied SessionId, or an error if no such session has been seen by the compressor.
    /// The returned token (if any) is valid for the lifetime of the compressor and is usable in place of a SessionId in APIs that accept it.
    /// Performance note: calling APIs with a token results in better performance than using a SessionId, so repeated calls will benefit from
    /// first converting the SessionId to a token.
    pub fn get_session_token_from_session_id(
        &self,
        session_id: SessionId,
    ) -> Result<i64, NormalizationError> {
=======
    pub fn get_session_id_from_session_token(
        &self,
        index: usize,
    ) -> Result<SessionId, SessionTokenError> {
        if index >= self.sessions.get_sessions_count() {
            return Err(SessionTokenError::UnknownSessionToken);
        }
        let session_space_ref = SessionSpaceRef::create_from_index(index);
        Ok(self
            .sessions
            .deref_session_space(session_space_ref)
            .session_id())
    }

    pub fn get_session_token_from_session_id(
        &self,
        session_id: SessionId,
    ) -> Result<usize, SessionTokenError> {
>>>>>>> 3b5b7a2b
        match self.sessions.get(session_id) {
            None => Err(NormalizationError::NoTokenForSession),
            Some(session_space) => Ok(session_space.self_ref().get_index() as i64),
        }
    }

    pub fn get_cluster_capacity(&self) -> u64 {
        self.cluster_capacity
    }

    pub fn set_cluster_capacity(
        &mut self,
        new_cluster_capacity: u64,
    ) -> Result<(), ClusterCapacityError> {
        if new_cluster_capacity < 1 {
            Err(ClusterCapacityError::InvalidClusterCapacity)
        } else {
            self.cluster_capacity = new_cluster_capacity;
            Ok(())
        }
    }

    pub fn generate_next_id(&mut self) -> SessionSpaceId {
        self.generated_id_count += 1;
        let tail_cluster = match self.get_local_session_space().get_tail_cluster() {
            Some(tail_cluster_ref) => self.sessions.deref_cluster(tail_cluster_ref),
            None => {
                // No cluster, return next local
                return self.generate_next_local_id().into();
            }
        };
        let cluster_offset =
            self.generated_id_count - tail_cluster.base_local_id.to_generation_count();
        if tail_cluster.capacity > cluster_offset {
            // Space in the cluster: eager final
            self.telemetry_stats.eager_final_count += 1;
            return (tail_cluster.base_final_id + cluster_offset).into();
        } else {
            // Not space, return next local
            return self.generate_next_local_id().into();
        }
    }

    fn generate_next_local_id(&mut self) -> LocalId {
        self.telemetry_stats.local_id_count += 1;
        let new_local = LocalId::from_id(-(self.generated_id_count as i64));
        self.session_space_normalizer.add_local_range(new_local, 1);
        return new_local;
    }

    pub fn get_telemetry_stats(&mut self) -> TelemetryStats {
        let stats = self.telemetry_stats;
        self.telemetry_stats = TelemetryStats::EMPTY;
        stats
    }

    pub fn take_next_range(&mut self) -> IdRange {
        let count = self.generated_id_count - (self.next_range_base_generation_count - 1);
        IdRange {
            id: self.session_id,
            range: if count == 0 {
                None
            } else {
                assert!(
                    count > 0,
                    "Must only allocate a positive number of IDs. Count was {}",
                    count
                );
                let next_range = Some((self.next_range_base_generation_count, count));
                self.next_range_base_generation_count = self.generated_id_count + 1;
                next_range
            },
        }
    }

    pub fn finalize_range(
        &mut self,
        &IdRange {
            id: session_id,
            range,
        }: &IdRange,
    ) -> Result<(), FinalizationError> {
        // Check if the block has IDs
        let (range_base_gen_count, range_len) = match range {
            None => {
                return Ok(());
            }
            Some((_, 0)) => {
                return Err(FinalizationError::InvalidRange);
            }
            Some(range) => range,
        };

        let range_base_local = LocalId::from_generation_count(range_base_gen_count);
        let range_base_stable = StableId::from(session_id) + range_base_local;
        // Checks collision for the maximum new-cluster span (the condition in which the current tail cluster is exactly full)
        if self.uuid_space.range_collides(
            session_id,
            &self.sessions,
            range_base_stable,
            range_base_stable + range_len + self.cluster_capacity,
        ) {
            return Err(FinalizationError::ClusterCollision);
        }
        let session_space_ref = self.sessions.get_or_create(session_id);
        let tail_cluster_ref = match self
            .sessions
            .deref_session_space_mut(session_space_ref)
            .get_tail_cluster()
        {
            Some(tail_cluster) => tail_cluster,
            None => {
                // This is the first cluster in the session
                if range_base_local != -1 {
                    return Err(FinalizationError::RangeFinalizedOutOfOrder);
                }
                self.telemetry_stats.cluster_creation_count += 1;
                self.add_empty_cluster(
                    session_space_ref,
                    range_base_local,
                    session_id,
                    self.cluster_capacity + range_len,
                )
            }
        };
        let tail_cluster = self.sessions.deref_cluster_mut(tail_cluster_ref);
        let remaining_capacity = tail_cluster.capacity - tail_cluster.count;
        if tail_cluster.base_local_id - tail_cluster.count != range_base_local {
            return Err(FinalizationError::RangeFinalizedOutOfOrder);
        }
        if remaining_capacity >= range_len {
            // The current IdBlock range fits in the existing cluster
            tail_cluster.count += range_len;
        } else {
            let overflow = range_len - remaining_capacity;
            let new_claimed_final_count = overflow + self.cluster_capacity;
            if self.final_space.is_last(tail_cluster_ref) {
                // Tail_cluster is the last cluster, and so can be expanded.
                self.telemetry_stats.expansion_count += 1;
                tail_cluster.capacity += new_claimed_final_count;
                tail_cluster.count += range_len;
            } else {
                // Tail_cluster is not the last cluster. Fill and overflow to new.
                self.telemetry_stats.cluster_creation_count += 1;
                tail_cluster.count = tail_cluster.capacity;
                let new_cluster_ref = self.add_empty_cluster(
                    session_space_ref,
                    range_base_local - remaining_capacity,
                    session_id,
                    new_claimed_final_count,
                );
                self.sessions.deref_cluster_mut(new_cluster_ref).count += overflow;
            }
        }
        self.final_id_limit = match self.final_space.get_tail_cluster(&self.sessions) {
            Some(cluster) => cluster.base_final_id + cluster.count,
            None => self.final_id_limit,
        };
        Ok(())
    }

    fn add_empty_cluster(
        &mut self,
        session_space_ref: SessionSpaceRef,
        base_local: LocalId,
        session_id: SessionId,
        capacity: u64,
    ) -> ClusterRef {
        let next_base_final = match self.final_space.get_tail_cluster(&self.sessions) {
            Some(cluster) => cluster.base_final_id + cluster.capacity,
            None => FinalId::from_id(0),
        };
        let session_space = self.sessions.deref_session_space_mut(session_space_ref);
        let new_cluster_ref =
            session_space.add_empty_cluster(next_base_final, base_local, capacity);
        self.final_space
            .add_cluster(new_cluster_ref, &self.sessions);
        self.uuid_space
            .add_cluster(session_id, new_cluster_ref, &self.sessions);
        new_cluster_ref
    }

    pub fn normalize_to_op_space(
        &self,
        id: SessionSpaceId,
    ) -> Result<OpSpaceId, NormalizationError> {
        match id.to_space() {
            CompressedId::Final(final_id) => Ok(OpSpaceId::from(final_id)),
            CompressedId::Local(local_id) => {
                if !self.session_space_normalizer.contains(local_id) {
                    return Err(NormalizationError::UnknownSessionSpaceId);
                } else {
                    let local_session_space = self.get_local_session_space();
                    match local_session_space.try_convert_to_final(local_id, true) {
                        Some(converted_final) => Ok(OpSpaceId::from(converted_final)),
                        None => Ok(OpSpaceId::from(local_id)),
                    }
                }
            }
        }
    }

    pub fn normalize_to_session_space(
        &self,
        id: OpSpaceId,
        originator: SessionId,
    ) -> Result<SessionSpaceId, NormalizationError> {
        self.normalize_to_session_space_with_token(
            id,
            self.get_session_token_from_session_id(originator)?,
        )
    }

    pub fn normalize_to_session_space_with_token(
        &self,
        id: OpSpaceId,
        originator_token: i64,
    ) -> Result<SessionSpaceId, NormalizationError> {
        match id.to_space() {
            CompressedId::Local(local_to_normalize) => {
                let originator_ref = SessionSpaceRef::create_from_token(originator_token);
                if originator_ref == self.local_session {
                    if self.session_space_normalizer.contains(local_to_normalize) {
                        return Ok(SessionSpaceId::from(local_to_normalize));
                    } else if local_to_normalize.to_generation_count() <= self.generated_id_count {
                        // Id is an eager final

                        match self
                            .get_local_session_space()
                            .try_convert_to_final(local_to_normalize, true)
                        {
                            None => return Err(NormalizationError::NoAllocatedFinal),
                            Some(allocated_final) => Ok(allocated_final.into()),
                        }
                    } else {
                        return Err(NormalizationError::UnallocatedLocal);
                    }
                } else {
                    // LocalId from a foreign session
                    let foreign_session_space = self.sessions.deref_session_space(originator_ref);
                    match foreign_session_space.try_convert_to_final(local_to_normalize, false) {
                        Some(final_id) => Ok(SessionSpaceId::from(final_id)),
                        None => Err(NormalizationError::UnfinalizedForeignLocal),
                    }
                }
            }
            CompressedId::Final(final_to_normalize) => {
                match self
                    .get_local_session_space()
                    .get_cluster_by_allocated_final(final_to_normalize)
                {
                    // Exists in local cluster chain
                    Some(containing_cluster) => {
                        let aligned_local =
                            match containing_cluster.get_aligned_local(final_to_normalize) {
                                None => return Err(NormalizationError::NoAlignedLocal),
                                Some(aligned_local) => aligned_local,
                            };
                        if self.session_space_normalizer.contains(aligned_local) {
                            Ok(SessionSpaceId::from(aligned_local))
                        } else {
                            if aligned_local.to_generation_count() <= self.generated_id_count {
                                Ok(SessionSpaceId::from(final_to_normalize))
                            } else {
                                Err(NormalizationError::UngeneratedId)
                            }
                        }
                    }
                    None => {
                        // Does not exist in local cluster chain
                        if final_to_normalize >= self.final_id_limit {
                            Err(NormalizationError::UnfinalizedForeignFinal)
                        } else {
                            Ok(SessionSpaceId::from(final_to_normalize))
                        }
                    }
                }
            }
        }
    }

    pub fn decompress(&self, id: SessionSpaceId) -> Result<StableId, DecompressionError> {
        match id.to_space() {
            CompressedId::Final(final_id) => {
                match self.final_space.search(final_id, &self.sessions) {
                    Some(containing_cluster) => {
                        let aligned_local = match containing_cluster.get_aligned_local(final_id) {
                            None => return Err(DecompressionError::NoAlignedLocal),
                            Some(aligned_local) => aligned_local,
                        };
                        if aligned_local < containing_cluster.max_local() {
                            // must be an id generated (allocated or finalized) by the local session, or a finalized id from a remote session
                            if containing_cluster.session_creator == self.local_session {
                                if self.session_space_normalizer.contains(aligned_local) {
                                    return Err(DecompressionError::UnobtainableId);
                                }
                                if aligned_local.to_generation_count() > self.generated_id_count {
                                    return Err(DecompressionError::UngeneratedFinalId);
                                }
                            } else {
                                return Err(DecompressionError::UnfinalizedId);
                            }
                        }

                        Ok(self
                            .sessions
                            .deref_session_space(containing_cluster.session_creator)
                            .session_id()
                            + aligned_local)
                    }
                    None => Err(DecompressionError::UnallocatedFinalId),
                }
            }
            CompressedId::Local(local_id) => {
                if !self.session_space_normalizer.contains(local_id) {
                    return Err(DecompressionError::UnobtainableId);
                }
                Ok(self.session_id + local_id)
            }
        }
    }

    pub fn recompress(&self, id: StableId) -> Result<SessionSpaceId, RecompressionError> {
        match self.uuid_space.search(id, &self.sessions) {
            None => {
                let session_as_stable = StableId::from(self.session_id);
                if id >= session_as_stable {
                    let gen_count_equivalent = id - session_as_stable + 1;
                    if gen_count_equivalent <= self.generated_id_count as u128 {
                        // Is a locally generated ID, with or without a finalized cluster
                        let local_equivalent =
                            LocalId::from_generation_count(gen_count_equivalent as u64);
                        if self.session_space_normalizer.contains(local_equivalent) {
                            return Ok(SessionSpaceId::from(local_equivalent));
                        }
                    }
                }
                Err(RecompressionError::UnallocatedStableId)
            }
            Some((cluster, originator_local)) => {
                if cluster.session_creator == self.local_session {
                    // Local session
                    if self.session_space_normalizer.contains(originator_local) {
                        return Ok(SessionSpaceId::from(originator_local));
                    } else if originator_local.to_generation_count() <= self.generated_id_count {
                        // Id is an eager final
                        match cluster.get_allocated_final(originator_local) {
                            None => return Err(RecompressionError::NoAllocatedFinal),
                            Some(allocated_final) => Ok(allocated_final.into()),
                        }
                    } else {
                        return Err(RecompressionError::UngeneratedStableId);
                    }
                } else {
                    //Not the local session
                    if originator_local.to_generation_count()
                        < cluster.base_local_id.to_generation_count() + cluster.count
                    {
                        match cluster.get_allocated_final(originator_local) {
                            None => return Err(RecompressionError::NoAllocatedFinal),
                            Some(allocated_final) => Ok(allocated_final.into()),
                        }
                    } else {
                        Err(RecompressionError::UnfinalizedForeignId)
                    }
                }
            }
        }
    }

    pub fn serialize(&self, include_local_state: bool) -> Vec<u8> {
        if !include_local_state {
            persistence::v1::serialize(&self)
        } else {
            persistence::v1::serialize_with_local(&self)
        }
    }

    #[cfg(feature = "uuid-generation")]
    pub fn deserialize(bytes: &[u8]) -> Result<IdCompressor, DeserializationError> {
        persistence::deserialize(bytes, || SessionId::new())
    }

    pub fn deserialize_with_session_id_generator<FMakeSession>(
        bytes: &[u8],
        make_session_id: FMakeSession,
    ) -> Result<IdCompressor, DeserializationError>
    where
        FMakeSession: FnOnce() -> SessionId,
    {
        persistence::deserialize(bytes, make_session_id)
    }
}

#[cfg(debug_assertions)]
impl IdCompressor {
    pub fn equals_test_only(&self, other: &IdCompressor, compare_local_state: bool) -> bool {
        if !(self.final_id_limit == other.final_id_limit
            && self.sessions.equals_test_only(&other.sessions)
            && self.final_space.equals_test_only(
                &other.final_space,
                &self.sessions,
                &other.sessions,
            )
            && self
                .uuid_space
                .equals_test_only(&other.uuid_space, &self.sessions, &other.sessions)
            && self.cluster_capacity == other.cluster_capacity)
        {
            false
        } else if compare_local_state
            && !(self.session_id == other.session_id
                && self.generated_id_count == other.generated_id_count
                && self.next_range_base_generation_count == other.next_range_base_generation_count
                && self.session_space_normalizer == other.session_space_normalizer)
        {
            false
        } else {
            true
        }
    }
}

pub struct IdRange {
    pub id: SessionId,
    // (First LocalID in the range as generation count, count of IDs)
    pub range: Option<(u64, u64)>,
}

#[derive(Debug, Copy, Clone)]
pub struct TelemetryStats {
    pub eager_final_count: u64,
    pub local_id_count: u64,
    pub expansion_count: u64,
    pub cluster_creation_count: u64,
}

impl TelemetryStats {
    const EMPTY: TelemetryStats = TelemetryStats {
        eager_final_count: 0,
        local_id_count: 0,
        expansion_count: 0,
        cluster_creation_count: 0,
    };
}

// TODO: comment each one about how it can happen
#[derive(Error, Debug)]
pub enum DecompressionError {
    #[error("UnfinalizedId")]
    UnfinalizedId,
    #[error("UnallocatedFinalId")]
    UnallocatedFinalId,
    #[error("UnobtainableId")]
    UnobtainableId,
    #[error("UngeneratedFinalId")]
    UngeneratedFinalId,
    #[error("NoAlignedLocal")]
    NoAlignedLocal,
}

#[derive(Error, Debug)]
pub enum RecompressionError {
    #[error("UnallocatedStableId")]
    UnallocatedStableId,
    #[error("UngeneratedStableId")]
    UngeneratedStableId,
    #[error("UnfinalizedForeignId")]
    UnfinalizedForeignId,
    #[error("NoAllocatedFinal")]
    NoAllocatedFinal,
}

#[derive(Error, Debug)]
pub enum FinalizationError {
    #[error("Ranges finalized out of order.")]
    RangeFinalizedOutOfOrder,
    #[error("Invalid ID range")]
    InvalidRange,
    #[error("Cluster collision detected.")]
    ClusterCollision,
}

#[derive(Error, Debug)]
pub enum ClusterCapacityError {
    #[error("Cluster size must be a non-zero integer.")]
    InvalidClusterCapacity,
}

<<<<<<< HEAD
=======
#[derive(Error, Debug)]
pub enum SessionTokenError {
    #[error("Unknown session token.")]
    UnknownSessionToken,
    #[error("No IDs have ever been finalized by the supplied session.")]
    UnknownSessionId,
}

>>>>>>> 3b5b7a2b
#[derive(Error, Debug)]
pub enum NormalizationError {
    #[error("UnknownSessionSpaceId")]
    UnknownSessionSpaceId,
    #[error("UnknownSessionId")]
    UnknownSessionId,
    #[error("UngeneratedId")]
    UngeneratedId,
    #[error("UnfinalizedForeignLocal")]
    UnfinalizedForeignLocal,
    #[error("UnFinalizedForeignFinal")]
    UnfinalizedForeignFinal,
    #[error("NoAlignedLocal")]
    NoAlignedLocal,
    #[error("NoSessionIdProvided")]
    NoSessionIdProvided,
    #[error("NoAllocatedFinal")]
    NoAllocatedFinal,
    #[error("UnallocatedLocal")]
    UnallocatedLocal,
<<<<<<< HEAD
    #[error("Unknown session token.")]
    UnknownSessionToken,
    #[error("No IDs have ever been finalized by the supplied session.")]
    NoTokenForSession,
}

#[cfg(test)]
mod tests {
    use std::collections::HashSet;

    use uuid::Uuid;

    use super::*;

    const LEADING_EDGE_OF_VERSION_SESSION_ID: &str = "00000000-0000-4fff-bfff-ffffffffffff";
    const TRAILING_EDGE_OF_VERSION_SESSION_ID: &str = "00000000-0001-4000-8000-000000000000";

    const _STABLE_IDS: &[&str] = &[
        "748540ca-b7c5-4c99-83ff-c1b8e02c09d6",
        "748540ca-b7c5-4c99-83ef-c1b8e02c09d6",
        "748540ca-b7c5-4c99-831f-c1b8e02c09d6",
        "0002c79e-b536-4776-b000-000266c252d5",
        "082533b9-6d05-4068-a008-fe2cc43543f7",
        "2c9fa1f8-48d5-4554-a466-000000000000",
        "2c9fa1f8-48d5-4000-a000-000000000000",
        "10000000-0000-4000-b000-000000000000",
        "10000000-0000-4000-b020-000000000000", // 2^52
        "10000000-0000-4000-b00f-ffffffffffff",
        "10000000-0000-4000-b040-000000000000",
        "f0000000-0000-4000-8000-000000000000",
        "efffffff-ffff-4fff-bfff-ffffffffffff",
        LEADING_EDGE_OF_VERSION_SESSION_ID,
    ];

    trait TestSessionSpaceId {
        fn unwrap_uuid_str(&self, compressor: &IdCompressor) -> String;
    }

    impl TestSessionSpaceId for SessionSpaceId {
        fn unwrap_uuid_str(&self, compressor: &IdCompressor) -> String {
            compressor.decompress(*self).unwrap().into()
        }
    }

    impl IdCompressor {
        // All helpers prefixed with 'h' to avoid polluting intellisense

        fn h_generate_n_ids(&mut self, num_ids: i32) -> Vec<SessionSpaceId> {
            let mut ids = Vec::new();
            for _ in 0..num_ids {
                ids.push(self.generate_next_id())
            }
            ids
        }

        fn h_finalize_next_range(&mut self) {
            let range = self.take_next_range();
            _ = self.finalize_range(&range);
        }
    }

    #[test]
    fn test_cluster_spans_reserved_bits() {
        let mut compressor = IdCompressor::new_with_session_id(
            SessionId::from_uuid_string(LEADING_EDGE_OF_VERSION_SESSION_ID).unwrap(),
        );

        let local_first = compressor.generate_next_id();
        assert_eq!(
            local_first.unwrap_uuid_str(&compressor),
            LEADING_EDGE_OF_VERSION_SESSION_ID
        );
        compressor.h_finalize_next_range();

        // Some eager finals, some locals
        let ids = compressor.h_generate_n_ids(10);
        compressor.h_finalize_next_range();

        let mut uuid_set = HashSet::new();
        for id in &ids {
            uuid_set.insert(id.unwrap_uuid_str(&compressor));
        }
        assert_eq!(uuid_set.len(), ids.len());
        let trailing_uuid = Uuid::try_parse(TRAILING_EDGE_OF_VERSION_SESSION_ID)
            .unwrap()
            .as_u128();
        for uuid_str in &uuid_set {
            let uuid = Uuid::try_parse(uuid_str).unwrap();
            assert!(uuid.as_u128() >= trailing_uuid);
        }
    }

    #[test]
    fn test_complex() {
        let mut compressor = IdCompressor::new();

        _ = compressor.set_cluster_capacity(3);

        // Before first cluster creation
        let session_space_id_1 = compressor.generate_next_id();
        let session_space_id_2 = compressor.generate_next_id();
        assert!(session_space_id_1.is_local());
        assert!(session_space_id_2.is_local());

        // Take initial range
        let out_range = compressor.take_next_range();

        // Finalize initial range
        assert!(compressor.finalize_range(&out_range).is_ok());

        let session_space_id_3 = compressor.generate_next_id();
        let session_space_id_4 = compressor.generate_next_id();
        let session_space_id_5 = compressor.generate_next_id();
        let session_space_id_6 = compressor.generate_next_id();
        let session_space_id_7 = compressor.generate_next_id();

        // 3-5 are within initial cluster capacity (intialized to 3 + 2 capacity)
        assert!(session_space_id_3.is_final());
        assert!(session_space_id_4.is_final());
        assert!(session_space_id_5.is_final());

        // 6 and 7 are outside of initial cluster capacity
        assert!(session_space_id_6.is_local());
        assert!(session_space_id_7.is_local());

        let mut offset: usize = 0;
        let op_space_ids = [0, 1, 2, 3, 4, -6, -7];
        for id in [
            session_space_id_1,
            session_space_id_2,
            session_space_id_3,
            session_space_id_4,
            session_space_id_5,
            session_space_id_6,
            session_space_id_7,
        ] {
            let stable_id = StableId::from(compressor.session_id) + offset as u64;
            assert_eq!(compressor.decompress(id).unwrap(), stable_id,);
            assert_eq!(compressor.recompress(stable_id).unwrap(), id);

            let op_space_id = compressor.normalize_to_op_space(id).unwrap();
            assert_eq!(
                id,
                compressor
                    .normalize_to_session_space(op_space_id, compressor.session_id)
                    .unwrap()
            );
            if op_space_ids[offset] < 0 {
                assert_eq!(
                    op_space_id,
                    OpSpaceId::from(LocalId::from_id(op_space_ids[offset]))
                );
            } else {
                assert_eq!(
                    op_space_id,
                    OpSpaceId::from(FinalId::from_id(op_space_ids[offset] as u64))
                );
            }
            offset += 1;
        }
        // Serialize Deserialize
        let serialized_local = compressor.serialize(true);
        assert!(compressor
            .equals_test_only(&IdCompressor::deserialize(&serialized_local).unwrap(), true));

        let serialized_no_local = compressor.serialize(false);
        assert!(compressor.equals_test_only(
            &IdCompressor::deserialize(&serialized_no_local).unwrap(),
            false
        ));
    }

    #[test]
    fn test_new_with_session_id() {
        let session_id = SessionId::new();
        let compressor = IdCompressor::new_with_session_id(session_id);
        assert_eq!(session_id, compressor.session_id);
    }

    #[test]
    fn test_cluster_capacity_validation() {
        let mut compressor = IdCompressor::new();
        assert!(compressor.set_cluster_capacity(0).is_err());
        assert!(compressor.set_cluster_capacity(1).is_ok());
        assert!(compressor.set_cluster_capacity(u64::MAX).is_ok())
    }

    #[test]
    fn test_decompress_recompress() {
        let mut compressor = IdCompressor::new();

        let session_space_id = compressor.generate_next_id();

        let stable_id = StableId::from(compressor.session_id);
        assert_eq!(compressor.decompress(session_space_id).unwrap(), stable_id,);
        assert_eq!(compressor.recompress(stable_id).unwrap(), session_space_id);
    }

    #[test]
    fn test_recompress_invalid() {
        let compressor = IdCompressor::new();
        let foreign_stable = StableId::from(SessionId::new());
        assert!(compressor.recompress(foreign_stable).is_err());
    }

    #[test]
    fn test_finalize_range_ordering() {
        let mut compressor = IdCompressor::new();
        _ = compressor.set_cluster_capacity(3);

        let _ = compressor.generate_next_id();
        let _ = compressor.generate_next_id();
        let out_range = compressor.take_next_range();

        // Finalize the same range twice
        assert!(compressor.finalize_range(&out_range).is_ok());
        assert!(compressor.finalize_range(&out_range).is_err());

        let mut compressor = IdCompressor::new();
        _ = compressor.set_cluster_capacity(3);

        let _ = compressor.generate_next_id();
        let _ = compressor.generate_next_id();
        let out_range_1 = compressor.take_next_range();
        let _ = compressor.generate_next_id();
        let _ = compressor.generate_next_id();
        let out_range_2 = compressor.take_next_range();

        // Finalize ranges out of order
        assert!(compressor.finalize_range(&out_range_2).is_err());
        assert!(compressor.finalize_range(&out_range_1).is_ok());
    }

    #[test]
    fn test_finalize_range_collision() {
        let mut compressor_1 = IdCompressor::new();
        _ = compressor_1.set_cluster_capacity(10);

        let mut compressor_2 = IdCompressor::new_with_session_id(
            Uuid::from(StableId::from(compressor_1.session_id) + 3).into(),
        );
        _ = compressor_2.set_cluster_capacity(10);

        _ = compressor_1.generate_next_id();
        let range_1 = compressor_1.take_next_range();
        _ = compressor_1.finalize_range(&range_1);

        _ = compressor_2.generate_next_id();
        let range_2 = compressor_2.take_next_range();
        _ = compressor_2.finalize_range(&range_2);

        assert!(compressor_1.finalize_range(&range_2).is_err());
        assert!(compressor_2.finalize_range(&range_1).is_err());

        _ = compressor_1.generate_next_id();
        let range_1b = compressor_1.take_next_range();
        assert!(compressor_1.finalize_range(&range_1b).is_ok());

        _ = compressor_2.generate_next_id();
        let range_2b = compressor_2.take_next_range();
        assert!(compressor_2.finalize_range(&range_2b).is_ok());
    }

    #[test]
    fn deserialize_and_resume() {
        let mut compressor_1 = IdCompressor::new();
        let mut compressor_2 = IdCompressor::new();
        _ = compressor_1.generate_next_id();
        let out_range = compressor_1.take_next_range();
        _ = compressor_1.finalize_range(&out_range);
        _ = compressor_2.finalize_range(&out_range);
        let serialized_1 = compressor_1.serialize(true);
        let mut compressor_resumed = IdCompressor::deserialize(&serialized_1).ok().unwrap();
        assert!(compressor_resumed.session_id == compressor_1.session_id);
        _ = compressor_resumed.generate_next_id();
        let out_range_2 = compressor_resumed.take_next_range();
        assert!(compressor_resumed.finalize_range(&out_range_2).is_ok())
    }
=======
>>>>>>> 3b5b7a2b
}<|MERGE_RESOLUTION|>--- conflicted
+++ resolved
@@ -60,7 +60,6 @@
         self.sessions.deref_session_space(self.local_session)
     }
 
-<<<<<<< HEAD
     /// Returns a token representing the supplied SessionId, or an error if no such session has been seen by the compressor.
     /// The returned token (if any) is valid for the lifetime of the compressor and is usable in place of a SessionId in APIs that accept it.
     /// Performance note: calling APIs with a token results in better performance than using a SessionId, so repeated calls will benefit from
@@ -69,26 +68,6 @@
         &self,
         session_id: SessionId,
     ) -> Result<i64, NormalizationError> {
-=======
-    pub fn get_session_id_from_session_token(
-        &self,
-        index: usize,
-    ) -> Result<SessionId, SessionTokenError> {
-        if index >= self.sessions.get_sessions_count() {
-            return Err(SessionTokenError::UnknownSessionToken);
-        }
-        let session_space_ref = SessionSpaceRef::create_from_index(index);
-        Ok(self
-            .sessions
-            .deref_session_space(session_space_ref)
-            .session_id())
-    }
-
-    pub fn get_session_token_from_session_id(
-        &self,
-        session_id: SessionId,
-    ) -> Result<usize, SessionTokenError> {
->>>>>>> 3b5b7a2b
         match self.sessions.get(session_id) {
             None => Err(NormalizationError::NoTokenForSession),
             Some(session_space) => Ok(session_space.self_ref().get_index() as i64),
@@ -578,17 +557,6 @@
     InvalidClusterCapacity,
 }
 
-<<<<<<< HEAD
-=======
-#[derive(Error, Debug)]
-pub enum SessionTokenError {
-    #[error("Unknown session token.")]
-    UnknownSessionToken,
-    #[error("No IDs have ever been finalized by the supplied session.")]
-    UnknownSessionId,
-}
-
->>>>>>> 3b5b7a2b
 #[derive(Error, Debug)]
 pub enum NormalizationError {
     #[error("UnknownSessionSpaceId")]
@@ -609,285 +577,8 @@
     NoAllocatedFinal,
     #[error("UnallocatedLocal")]
     UnallocatedLocal,
-<<<<<<< HEAD
     #[error("Unknown session token.")]
     UnknownSessionToken,
     #[error("No IDs have ever been finalized by the supplied session.")]
     NoTokenForSession,
-}
-
-#[cfg(test)]
-mod tests {
-    use std::collections::HashSet;
-
-    use uuid::Uuid;
-
-    use super::*;
-
-    const LEADING_EDGE_OF_VERSION_SESSION_ID: &str = "00000000-0000-4fff-bfff-ffffffffffff";
-    const TRAILING_EDGE_OF_VERSION_SESSION_ID: &str = "00000000-0001-4000-8000-000000000000";
-
-    const _STABLE_IDS: &[&str] = &[
-        "748540ca-b7c5-4c99-83ff-c1b8e02c09d6",
-        "748540ca-b7c5-4c99-83ef-c1b8e02c09d6",
-        "748540ca-b7c5-4c99-831f-c1b8e02c09d6",
-        "0002c79e-b536-4776-b000-000266c252d5",
-        "082533b9-6d05-4068-a008-fe2cc43543f7",
-        "2c9fa1f8-48d5-4554-a466-000000000000",
-        "2c9fa1f8-48d5-4000-a000-000000000000",
-        "10000000-0000-4000-b000-000000000000",
-        "10000000-0000-4000-b020-000000000000", // 2^52
-        "10000000-0000-4000-b00f-ffffffffffff",
-        "10000000-0000-4000-b040-000000000000",
-        "f0000000-0000-4000-8000-000000000000",
-        "efffffff-ffff-4fff-bfff-ffffffffffff",
-        LEADING_EDGE_OF_VERSION_SESSION_ID,
-    ];
-
-    trait TestSessionSpaceId {
-        fn unwrap_uuid_str(&self, compressor: &IdCompressor) -> String;
-    }
-
-    impl TestSessionSpaceId for SessionSpaceId {
-        fn unwrap_uuid_str(&self, compressor: &IdCompressor) -> String {
-            compressor.decompress(*self).unwrap().into()
-        }
-    }
-
-    impl IdCompressor {
-        // All helpers prefixed with 'h' to avoid polluting intellisense
-
-        fn h_generate_n_ids(&mut self, num_ids: i32) -> Vec<SessionSpaceId> {
-            let mut ids = Vec::new();
-            for _ in 0..num_ids {
-                ids.push(self.generate_next_id())
-            }
-            ids
-        }
-
-        fn h_finalize_next_range(&mut self) {
-            let range = self.take_next_range();
-            _ = self.finalize_range(&range);
-        }
-    }
-
-    #[test]
-    fn test_cluster_spans_reserved_bits() {
-        let mut compressor = IdCompressor::new_with_session_id(
-            SessionId::from_uuid_string(LEADING_EDGE_OF_VERSION_SESSION_ID).unwrap(),
-        );
-
-        let local_first = compressor.generate_next_id();
-        assert_eq!(
-            local_first.unwrap_uuid_str(&compressor),
-            LEADING_EDGE_OF_VERSION_SESSION_ID
-        );
-        compressor.h_finalize_next_range();
-
-        // Some eager finals, some locals
-        let ids = compressor.h_generate_n_ids(10);
-        compressor.h_finalize_next_range();
-
-        let mut uuid_set = HashSet::new();
-        for id in &ids {
-            uuid_set.insert(id.unwrap_uuid_str(&compressor));
-        }
-        assert_eq!(uuid_set.len(), ids.len());
-        let trailing_uuid = Uuid::try_parse(TRAILING_EDGE_OF_VERSION_SESSION_ID)
-            .unwrap()
-            .as_u128();
-        for uuid_str in &uuid_set {
-            let uuid = Uuid::try_parse(uuid_str).unwrap();
-            assert!(uuid.as_u128() >= trailing_uuid);
-        }
-    }
-
-    #[test]
-    fn test_complex() {
-        let mut compressor = IdCompressor::new();
-
-        _ = compressor.set_cluster_capacity(3);
-
-        // Before first cluster creation
-        let session_space_id_1 = compressor.generate_next_id();
-        let session_space_id_2 = compressor.generate_next_id();
-        assert!(session_space_id_1.is_local());
-        assert!(session_space_id_2.is_local());
-
-        // Take initial range
-        let out_range = compressor.take_next_range();
-
-        // Finalize initial range
-        assert!(compressor.finalize_range(&out_range).is_ok());
-
-        let session_space_id_3 = compressor.generate_next_id();
-        let session_space_id_4 = compressor.generate_next_id();
-        let session_space_id_5 = compressor.generate_next_id();
-        let session_space_id_6 = compressor.generate_next_id();
-        let session_space_id_7 = compressor.generate_next_id();
-
-        // 3-5 are within initial cluster capacity (intialized to 3 + 2 capacity)
-        assert!(session_space_id_3.is_final());
-        assert!(session_space_id_4.is_final());
-        assert!(session_space_id_5.is_final());
-
-        // 6 and 7 are outside of initial cluster capacity
-        assert!(session_space_id_6.is_local());
-        assert!(session_space_id_7.is_local());
-
-        let mut offset: usize = 0;
-        let op_space_ids = [0, 1, 2, 3, 4, -6, -7];
-        for id in [
-            session_space_id_1,
-            session_space_id_2,
-            session_space_id_3,
-            session_space_id_4,
-            session_space_id_5,
-            session_space_id_6,
-            session_space_id_7,
-        ] {
-            let stable_id = StableId::from(compressor.session_id) + offset as u64;
-            assert_eq!(compressor.decompress(id).unwrap(), stable_id,);
-            assert_eq!(compressor.recompress(stable_id).unwrap(), id);
-
-            let op_space_id = compressor.normalize_to_op_space(id).unwrap();
-            assert_eq!(
-                id,
-                compressor
-                    .normalize_to_session_space(op_space_id, compressor.session_id)
-                    .unwrap()
-            );
-            if op_space_ids[offset] < 0 {
-                assert_eq!(
-                    op_space_id,
-                    OpSpaceId::from(LocalId::from_id(op_space_ids[offset]))
-                );
-            } else {
-                assert_eq!(
-                    op_space_id,
-                    OpSpaceId::from(FinalId::from_id(op_space_ids[offset] as u64))
-                );
-            }
-            offset += 1;
-        }
-        // Serialize Deserialize
-        let serialized_local = compressor.serialize(true);
-        assert!(compressor
-            .equals_test_only(&IdCompressor::deserialize(&serialized_local).unwrap(), true));
-
-        let serialized_no_local = compressor.serialize(false);
-        assert!(compressor.equals_test_only(
-            &IdCompressor::deserialize(&serialized_no_local).unwrap(),
-            false
-        ));
-    }
-
-    #[test]
-    fn test_new_with_session_id() {
-        let session_id = SessionId::new();
-        let compressor = IdCompressor::new_with_session_id(session_id);
-        assert_eq!(session_id, compressor.session_id);
-    }
-
-    #[test]
-    fn test_cluster_capacity_validation() {
-        let mut compressor = IdCompressor::new();
-        assert!(compressor.set_cluster_capacity(0).is_err());
-        assert!(compressor.set_cluster_capacity(1).is_ok());
-        assert!(compressor.set_cluster_capacity(u64::MAX).is_ok())
-    }
-
-    #[test]
-    fn test_decompress_recompress() {
-        let mut compressor = IdCompressor::new();
-
-        let session_space_id = compressor.generate_next_id();
-
-        let stable_id = StableId::from(compressor.session_id);
-        assert_eq!(compressor.decompress(session_space_id).unwrap(), stable_id,);
-        assert_eq!(compressor.recompress(stable_id).unwrap(), session_space_id);
-    }
-
-    #[test]
-    fn test_recompress_invalid() {
-        let compressor = IdCompressor::new();
-        let foreign_stable = StableId::from(SessionId::new());
-        assert!(compressor.recompress(foreign_stable).is_err());
-    }
-
-    #[test]
-    fn test_finalize_range_ordering() {
-        let mut compressor = IdCompressor::new();
-        _ = compressor.set_cluster_capacity(3);
-
-        let _ = compressor.generate_next_id();
-        let _ = compressor.generate_next_id();
-        let out_range = compressor.take_next_range();
-
-        // Finalize the same range twice
-        assert!(compressor.finalize_range(&out_range).is_ok());
-        assert!(compressor.finalize_range(&out_range).is_err());
-
-        let mut compressor = IdCompressor::new();
-        _ = compressor.set_cluster_capacity(3);
-
-        let _ = compressor.generate_next_id();
-        let _ = compressor.generate_next_id();
-        let out_range_1 = compressor.take_next_range();
-        let _ = compressor.generate_next_id();
-        let _ = compressor.generate_next_id();
-        let out_range_2 = compressor.take_next_range();
-
-        // Finalize ranges out of order
-        assert!(compressor.finalize_range(&out_range_2).is_err());
-        assert!(compressor.finalize_range(&out_range_1).is_ok());
-    }
-
-    #[test]
-    fn test_finalize_range_collision() {
-        let mut compressor_1 = IdCompressor::new();
-        _ = compressor_1.set_cluster_capacity(10);
-
-        let mut compressor_2 = IdCompressor::new_with_session_id(
-            Uuid::from(StableId::from(compressor_1.session_id) + 3).into(),
-        );
-        _ = compressor_2.set_cluster_capacity(10);
-
-        _ = compressor_1.generate_next_id();
-        let range_1 = compressor_1.take_next_range();
-        _ = compressor_1.finalize_range(&range_1);
-
-        _ = compressor_2.generate_next_id();
-        let range_2 = compressor_2.take_next_range();
-        _ = compressor_2.finalize_range(&range_2);
-
-        assert!(compressor_1.finalize_range(&range_2).is_err());
-        assert!(compressor_2.finalize_range(&range_1).is_err());
-
-        _ = compressor_1.generate_next_id();
-        let range_1b = compressor_1.take_next_range();
-        assert!(compressor_1.finalize_range(&range_1b).is_ok());
-
-        _ = compressor_2.generate_next_id();
-        let range_2b = compressor_2.take_next_range();
-        assert!(compressor_2.finalize_range(&range_2b).is_ok());
-    }
-
-    #[test]
-    fn deserialize_and_resume() {
-        let mut compressor_1 = IdCompressor::new();
-        let mut compressor_2 = IdCompressor::new();
-        _ = compressor_1.generate_next_id();
-        let out_range = compressor_1.take_next_range();
-        _ = compressor_1.finalize_range(&out_range);
-        _ = compressor_2.finalize_range(&out_range);
-        let serialized_1 = compressor_1.serialize(true);
-        let mut compressor_resumed = IdCompressor::deserialize(&serialized_1).ok().unwrap();
-        assert!(compressor_resumed.session_id == compressor_1.session_id);
-        _ = compressor_resumed.generate_next_id();
-        let out_range_2 = compressor_resumed.take_next_range();
-        assert!(compressor_resumed.finalize_range(&out_range_2).is_ok())
-    }
-=======
->>>>>>> 3b5b7a2b
 }