use super::{persistence_utils::Deserializer, IdCompressor};
use id_types::{errors::ErrorString, SessionId};

pub(super) const DEFAULT_CLUSTER_CAPACITY: u64 = 512;

pub fn deserialize<FMakeSession>(
    bytes: &[u8],
    make_session_id: FMakeSession,
) -> Result<IdCompressor, DeserializationError>
where
    FMakeSession: FnOnce() -> SessionId,
{
    let mut deserializer = Deserializer::new(bytes);
    let version = deserializer.take_u32();
    match version {
        1 => v1::deserialize(&mut deserializer, make_session_id),
        _ => Err(DeserializationError::UnknownVersion),
    }
}

#[derive(Debug, PartialEq, Eq)]
pub enum DeserializationError {
    InvalidResumedSession,
    UnknownVersion,
    MalformedInput,
}

impl ErrorString for DeserializationError {
    /// Returns the string representation for the error variant.
    fn to_error_string(&self) -> &str {
        match self {
            DeserializationError::InvalidResumedSession => "Cannot resume existing session.",
            DeserializationError::MalformedInput => "Malformed serialized input.",
            DeserializationError::UnknownVersion => "Unknown deserialization error.",
        }
    }
}

pub mod v1 {
    use super::DeserializationError;
    use crate::{
        compressor::IdCompressor,
        compressor::{
            persistence_utils::{
                write_u128_to_vec, write_u32_to_vec, write_u64_to_vec, Deserializer,
            },
            tables::{
                session_space::{ClusterRef, IdCluster},
                session_space_normalizer::persistence::v1::{
                    deserialize_normalizer, serialize_normalizer,
                },
            },
        },
    };
    use id_types::{
        final_id::{final_id_from_id, get_id_from_final_id},
        local_id::local_id_from_id,
        session_id::{session_id_from_id_u128, session_id_from_uuid_u128},
        SessionId, StableId,
    };
    use std::mem::size_of;

    // Layout
<<<<<<< HEAD
    // version: u32
    // has_local_state: bool as u32
    // clusters_are_32_bit: bool as u32
    // if has_local_state
=======
    // version: u64
    // has_local_state: bool as u64
>>>>>>> 22ff49fc
    //      session_uuid_u128: u128,
    //      generated_id_count: u64,
    //      next_range_base_generation_count: u64,
    //      persistent_normalizer: PersistenceNormalizer,
    // cluster_capacity: u64,
    // session_uuid_u128s: Vec<u128>,
    // cluster_data: Vec<(session_index: u64, capacity: u64, count: u64)>,

    pub fn serialize(compressor: &IdCompressor) -> Vec<u8> {
        let mut bytes: Vec<u8> = Vec::new();
        let is_32_bit = serialize_header(compressor, false, &mut bytes);
        serialize_finalized(compressor, is_32_bit, &mut bytes);
        bytes
    }

    pub fn serialize_with_local(compressor: &IdCompressor) -> Vec<u8> {
        let mut bytes: Vec<u8> = Vec::new();
        let is_32_bit = serialize_header(compressor, true, &mut bytes);
        write_u128_to_vec(&mut bytes, StableId::from(compressor.session_id).into());
        write_u64_to_vec(&mut bytes, compressor.generated_id_count);
        write_u64_to_vec(&mut bytes, compressor.next_range_base_generation_count);
        serialize_normalizer(&compressor.session_space_normalizer, &mut bytes);
        serialize_finalized(compressor, is_32_bit, &mut bytes);
        bytes
    }

    fn serialize_header(compressor: &IdCompressor, is_local: bool, bytes: &mut Vec<u8>) -> bool {
        // Version
        write_u32_to_vec(bytes, 1);
        write_u32_to_vec(bytes, is_local as u32);
        let is_32_bit = match compressor
            .final_space
            .get_tail_cluster(&compressor.sessions)
        {
            Some(cluster) => get_id_from_final_id(cluster.max_allocated_final()),
            None => 0,
        } < u32::MAX as u64;
        write_u32_to_vec(bytes, is_32_bit as u32);
        is_32_bit
    }

    fn serialize_finalized(compressor: &IdCompressor, is_32_bit: bool, bytes: &mut Vec<u8>) {
        let write_cluster: fn(cluster: &IdCluster, cluster_ref: ClusterRef, bytes: &mut Vec<u8>) =
            if is_32_bit {
                |cluster, cluster_ref, bytes| {
                    write_u32_to_vec(
                        bytes,
                        cluster_ref.get_session_space_ref().get_index() as u32,
                    );
                    write_u32_to_vec(bytes, cluster.capacity as u32);
                    write_u32_to_vec(bytes, cluster.count as u32);
                }
            } else {
                |cluster, cluster_ref, bytes| {
                    write_u64_to_vec(
                        bytes,
                        cluster_ref.get_session_space_ref().get_index() as u64,
                    );
                    write_u64_to_vec(bytes, cluster.capacity);
                    write_u64_to_vec(bytes, cluster.count);
                }
            };

        write_u64_to_vec(bytes, compressor.cluster_capacity);
        let session_count = compressor.sessions.get_session_count();
        // The only empty session (if there is one) will be the local session.
        // It is stored first in the session vector, so to avoid accumulating empty
        // sessions in the serialized state we must omit it by slicing off the first
        // session id, reducing the session count by 1, and adjusting all cluster
        // session indexes by 1.
        let session_count_delta = if compressor.generated_id_count == 0 {
            1
        } else {
            0
        };
        write_u64_to_vec(bytes, (session_count - session_count_delta) as u64);

        let session_slice =
            &compressor.sessions.get_session_id_slice()[session_count_delta * size_of::<u128>()..];
        bytes.extend_from_slice(session_slice);

        write_u64_to_vec(bytes, compressor.final_space.get_cluster_count() as u64);
        compressor
            .final_space
            .get_clusters(&compressor.sessions)
            .for_each(|(id_cluster, cluster_ref)| {
<<<<<<< HEAD
                write_cluster(id_cluster, cluster_ref, bytes);
=======
                write_u64_to_vec(
                    bytes,
                    (cluster_ref.get_session_space_ref().get_index() - session_count_delta) as u64,
                );
                write_u64_to_vec(bytes, id_cluster.capacity);
                write_u64_to_vec(bytes, id_cluster.count);
>>>>>>> 22ff49fc
            });
    }

    pub(super) fn deserialize<FMakeSession>(
        deserializer: &mut Deserializer,
        make_session_id: FMakeSession,
    ) -> Result<IdCompressor, DeserializationError>
    where
        FMakeSession: FnOnce() -> SessionId,
    {
        let with_local_state = deserializer.take_u32() != 0;
        let is_32_bit = deserializer.take_u32() != 0;
        let mut compressor = match with_local_state {
            false => IdCompressor::new_with_session_id(make_session_id()),
            true => {
                let session_uuid_u128 = deserializer.take_u128();
                let mut compressor =
                    IdCompressor::new_with_session_id(session_id_from_uuid_u128(session_uuid_u128));
                compressor.generated_id_count = deserializer.take_u64();
                compressor.next_range_base_generation_count = deserializer.take_u64();
                compressor.session_space_normalizer = deserialize_normalizer(deserializer);
                compressor
            }
        };

        compressor.cluster_capacity = deserializer.take_u64();
        let session_count = deserializer.take_u64();
        let mut session_ref_remap = Vec::new();
        for _ in 0..session_count {
            let session_id = session_id_from_id_u128(deserializer.take_u128());
            if !with_local_state && session_id == compressor.session_id {
                return Err(DeserializationError::InvalidResumedSession);
            }
            session_ref_remap.push(compressor.sessions.get_or_create(session_id));
        }

        let read_cluster: fn(deserializer: &mut Deserializer) -> (u64, u64, u64) = if is_32_bit {
            |deser| {
                (
                    deser.take_u32() as u64,
                    deser.take_u32() as u64,
                    deser.take_u32() as u64,
                )
            }
        } else {
            |deser| (deser.take_u64(), deser.take_u64(), deser.take_u64())
        };

        let cluster_count = deserializer.take_u64();
        let mut base_final_id = final_id_from_id(0);
        for _ in 0..cluster_count {
            let (session_index, capacity, count) = read_cluster(deserializer);
            let session_space_ref = session_ref_remap[session_index as usize];
            let session_space = compressor.sessions.deref_session_space(session_space_ref);
            let base_local_id = match session_space.get_tail_cluster() {
                Some(cluster) => cluster.base_local_id - cluster.capacity,
                None => local_id_from_id(-1),
            };
            let new_cluster = IdCluster {
                base_final_id,
                base_local_id,
                capacity,
                count,
            };
            base_final_id = base_final_id + capacity;
            let new_cluster_ref = compressor
                .sessions
                .deref_session_space_mut(session_space_ref)
                .add_cluster(session_space_ref, new_cluster);
            compressor
                .final_space
                .add_cluster(new_cluster_ref, &compressor.sessions);
        }
        compressor.final_id_limit = match compressor
            .final_space
            .get_tail_cluster(&compressor.sessions)
        {
            Some(cluster) => cluster.base_final_id + cluster.count,
            None => final_id_from_id(0),
        };
        Ok(compressor)
    }

    #[cfg(test)]
    mod tests {
        use super::*;

        #[test]
        fn assert_local_id_alignment() {
            assert_eq!(local_id_from_id(-1).to_generation_count(), 1);
        }

        #[test]
        fn test_empty_compressor_should_have_no_sessions() {
            let mut compressor = IdCompressor::new();
            let mut compressor_2 = IdCompressor::new();

            let serialized = compressor.serialize(false);
            let deserialized = IdCompressor::deserialize(&serialized).unwrap();
            assert_eq!(deserialized.sessions.get_session_count(), 1);

            _ = compressor_2.generate_next_id();
            let range = compressor_2.take_next_range();
            _ = compressor.finalize_range(&range);

            let serialized = compressor.serialize(false);
            let deserialized = IdCompressor::deserialize(&serialized).unwrap();
            assert_eq!(deserialized.sessions.get_session_count(), 2);
        }
    }
}<|MERGE_RESOLUTION|>--- conflicted
+++ resolved
@@ -61,22 +61,17 @@
     use std::mem::size_of;
 
     // Layout
-<<<<<<< HEAD
     // version: u32
     // has_local_state: bool as u32
     // clusters_are_32_bit: bool as u32
     // if has_local_state
-=======
-    // version: u64
-    // has_local_state: bool as u64
->>>>>>> 22ff49fc
     //      session_uuid_u128: u128,
     //      generated_id_count: u64,
     //      next_range_base_generation_count: u64,
     //      persistent_normalizer: PersistenceNormalizer,
     // cluster_capacity: u64,
-    // session_uuid_u128s: Vec<u128>,
-    // cluster_data: Vec<(session_index: u64, capacity: u64, count: u64)>,
+    // session_uuid_u128s: u128[],
+    // cluster_data: (session_index: u64, capacity: u64, count: u64)[],
 
     pub fn serialize(compressor: &IdCompressor) -> Vec<u8> {
         let mut bytes: Vec<u8> = Vec::new();
@@ -112,27 +107,6 @@
     }
 
     fn serialize_finalized(compressor: &IdCompressor, is_32_bit: bool, bytes: &mut Vec<u8>) {
-        let write_cluster: fn(cluster: &IdCluster, cluster_ref: ClusterRef, bytes: &mut Vec<u8>) =
-            if is_32_bit {
-                |cluster, cluster_ref, bytes| {
-                    write_u32_to_vec(
-                        bytes,
-                        cluster_ref.get_session_space_ref().get_index() as u32,
-                    );
-                    write_u32_to_vec(bytes, cluster.capacity as u32);
-                    write_u32_to_vec(bytes, cluster.count as u32);
-                }
-            } else {
-                |cluster, cluster_ref, bytes| {
-                    write_u64_to_vec(
-                        bytes,
-                        cluster_ref.get_session_space_ref().get_index() as u64,
-                    );
-                    write_u64_to_vec(bytes, cluster.capacity);
-                    write_u64_to_vec(bytes, cluster.count);
-                }
-            };
-
         write_u64_to_vec(bytes, compressor.cluster_capacity);
         let session_count = compressor.sessions.get_session_count();
         // The only empty session (if there is one) will be the local session.
@@ -151,21 +125,37 @@
             &compressor.sessions.get_session_id_slice()[session_count_delta * size_of::<u128>()..];
         bytes.extend_from_slice(session_slice);
 
+        let write_cluster: fn(
+            cluster: &IdCluster,
+            cluster_ref: ClusterRef,
+            session_count_delta: usize,
+            bytes: &mut Vec<u8>,
+        ) = if is_32_bit {
+            |cluster, cluster_ref, session_count_delta, bytes| {
+                write_u32_to_vec(
+                    bytes,
+                    (cluster_ref.get_session_space_ref().get_index() - session_count_delta) as u32,
+                );
+                write_u32_to_vec(bytes, cluster.capacity as u32);
+                write_u32_to_vec(bytes, cluster.count as u32);
+            }
+        } else {
+            |cluster, cluster_ref, session_count_delta, bytes| {
+                write_u64_to_vec(
+                    bytes,
+                    (cluster_ref.get_session_space_ref().get_index() - session_count_delta) as u64,
+                );
+                write_u64_to_vec(bytes, cluster.capacity);
+                write_u64_to_vec(bytes, cluster.count);
+            }
+        };
+
         write_u64_to_vec(bytes, compressor.final_space.get_cluster_count() as u64);
         compressor
             .final_space
             .get_clusters(&compressor.sessions)
             .for_each(|(id_cluster, cluster_ref)| {
-<<<<<<< HEAD
-                write_cluster(id_cluster, cluster_ref, bytes);
-=======
-                write_u64_to_vec(
-                    bytes,
-                    (cluster_ref.get_session_space_ref().get_index() - session_count_delta) as u64,
-                );
-                write_u64_to_vec(bytes, id_cluster.capacity);
-                write_u64_to_vec(bytes, id_cluster.count);
->>>>>>> 22ff49fc
+                write_cluster(id_cluster, cluster_ref, session_count_delta, bytes)
             });
     }
 
