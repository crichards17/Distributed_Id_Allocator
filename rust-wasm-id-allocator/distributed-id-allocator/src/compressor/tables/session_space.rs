--- conflicted
+++ resolved
@@ -1,12 +1,4 @@
-<<<<<<< HEAD
-/*
-The local/UUID space within an individual Session.
-Effectively represents the cluster chain for a given session.
-*/
 use id_types::session_id::{session_id_from_id_u128, stable_id_from_stable_id};
-=======
-use id_types::session_id::from_stable_id;
->>>>>>> 94805cfe
 use id_types::{FinalId, LocalId, SessionId, StableId};
 use std::cmp::Ordering;
 use std::collections::BTreeMap;
@@ -212,12 +204,7 @@
 impl SessionSpace {
     pub fn new() -> SessionSpace {
         SessionSpace {
-<<<<<<< HEAD
-            cluster_chain: Vec::new(),
-=======
-            session_id,
             cluster_chain: Vec::with_capacity(1),
->>>>>>> 94805cfe
         }
     }
 
