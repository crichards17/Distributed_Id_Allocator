/*!
 * Copyright (c) Microsoft Corporation and contributors. All rights reserved.
 * Licensed under the MIT License.
 */

import { strict as assert } from "assert";
import { MockLogger } from "@fluidframework/telemetry-utils";
import { validateAssertionError } from "@fluidframework/test-runtime-utils";
import {
	performFuzzActions,
	sessionIds,
	IdCompressorTestNetwork,
	Client,
	DestinationClient,
	MetaClient,
	expectSerializes,
	roundtrip,
	makeOpGenerator,
	CompressorFactory,
} from "./idCompressorTestUtilities";
import { compressorEquals, isFinalId, isLocalId } from "./testCommon";
import { take } from "../copied-utils/stochastic";
import { OpSpaceCompressedId, SessionSpaceCompressedId, StableId } from "../../src/types";
<<<<<<< HEAD
import { createSessionId, fail } from "../../src/util/utilities";
import { IdCompressor } from "../../src/IdCompressor";
import { setFlagsFromString } from "v8";
import { runInNewContext } from "vm";

describe("IdCompressor", () => {
	it("Memory pressure measurement", () => {
		const numSessions = 5000;
		const capacity = 10;
		const compressor = IdCompressor.create();
		compressor.clusterCapacity = capacity;
		for (let i = 0; i < numSessions; i++) {
			if (Math.random() > 0.1) {
				for (let j = 0; j < capacity; j++) {
					compressor.generateCompressedId();
				}
				compressor.finalizeCreationRange(compressor.takeNextCreationRange());
			}
			compressor.finalizeCreationRange({
				sessionId: createSessionId(),
				ids: {
					firstGenCount: 1,
					count: capacity,
				},
			});
		}
		setFlagsFromString("--expose_gc");
		const gc = runInNewContext("gc"); // nocommit
		gc();
		console.log(process.memoryUsage().heapUsed);
=======
import { createSessionId } from "../../src/utilities";
import { fail } from "../../src/copied-utils";

describe("IdCompressor", () => {
	itCompressor("caches and evicts tokens (clearbox)", () => {
		const compressor = CompressorFactory.createCompressor(Client.Client1);
		const id = compressor.generateCompressedId();
		compressor.finalizeCreationRange(compressor.takeNextCreationRange());
		const opSpaceId = compressor.normalizeToOpSpace(id);
		assert(compressor.normalizeToSessionSpace(opSpaceId, compressor.localSessionId) === id);
		for (let i = 0; i < 500; i++) {
			assert(compressor.normalizeToSessionSpace(opSpaceId, createSessionId()) === id);
		}
		assert(compressor.normalizeToSessionSpace(opSpaceId, compressor.localSessionId) === id);
>>>>>>> c895194a
	});

	describe("Telemetry", () => {
		itCompressor("emits first cluster and new cluster telemetry events", () => {
			const mockLogger = new MockLogger();
			const compressor = CompressorFactory.createCompressor(Client.Client1, 5, mockLogger);
			const localId1 = compressor.generateCompressedId();
			assert(isLocalId(localId1));
			compressor.finalizeCreationRange(compressor.takeNextCreationRange());

			mockLogger.assertMatch([
				{
					eventName: "RuntimeIdCompressor:IdCompressorFinalizeStatus",
					eagerFinalIdCount: 0,
					localIdCount: 1,
					rangeSize: 1,
					clusterCapacity: 5,
					clusterChange: "Creation",
					sessionId: sessionIds.get(Client.Client1),
				},
			]);
		});

		itCompressor("emits new cluster event on second cluster", () => {
			// Fill the first cluster
			const mockLogger = new MockLogger();
			const compressor = CompressorFactory.createCompressor(Client.Client1, 1, mockLogger);
			compressor.generateCompressedId();
			const range = compressor.takeNextCreationRange();
			compressor.finalizeCreationRange(range);

			// Create another cluster with a different client so that expansion doesn't happen
			const mockLogger2 = new MockLogger();
			const compressor2 = CompressorFactory.createCompressor(Client.Client2, 1, mockLogger2);
			compressor2.finalizeCreationRange(range);
			compressor2.generateCompressedId();
			const range2 = compressor2.takeNextCreationRange();
			compressor2.finalizeCreationRange(range2);
			compressor.finalizeCreationRange(range2);
			// Make sure we emitted the FirstCluster event
			mockLogger.assertMatchAny([
				{
					clusterChange: "Creation",
				},
			]);
			mockLogger.clear();

			// Fill the one remaining spot and make sure no clusters are created/expanded
			compressor.generateCompressedId();
			compressor.finalizeCreationRange(compressor.takeNextCreationRange());
			mockLogger.assertMatchAny([
				{
					clusterChange: "None",
				},
			]);

			// Trigger a new cluster creation
			compressor.generateCompressedId();
			compressor.finalizeCreationRange(compressor.takeNextCreationRange());
			mockLogger.assertMatchAny([
				{
					clusterChange: "Creation",
				},
			]);
		});

		itCompressor("correctly logs telemetry events for eager final id allocations", () => {
			const mockLogger = new MockLogger();
			const compressor = CompressorFactory.createCompressor(Client.Client1, 5, mockLogger);
			const localId1 = compressor.generateCompressedId();
			assert(isLocalId(localId1));

			compressor.finalizeCreationRange(compressor.takeNextCreationRange());
			mockLogger.assertMatchAny([
				{
					eventName: "RuntimeIdCompressor:IdCompressorFinalizeStatus",
					eagerFinalIdCount: 0,
					localIdCount: 1,
					clusterChange: "Creation",
					sessionId: sessionIds.get(Client.Client1),
				},
			]);
			mockLogger.clear();
			const finalId1 = compressor.generateCompressedId();
			const finalId2 = compressor.generateCompressedId();
			assert(isFinalId(finalId1));
			assert(isFinalId(finalId2));

			compressor.finalizeCreationRange(compressor.takeNextCreationRange());
			mockLogger.assertMatchAny([
				{
					eventName: "RuntimeIdCompressor:IdCompressorFinalizeStatus",
					eagerFinalIdCount: 2,
					localIdCount: 0,
					clusterChange: "None",
					sessionId: sessionIds.get(Client.Client1),
				},
			]);
		});

		itCompressor("correctly logs telemetry events for expansion case", () => {
			const mockLogger = new MockLogger();
			const compressor = CompressorFactory.createCompressor(Client.Client1, 5, mockLogger);
			const localId1 = compressor.generateCompressedId();
			assert(isLocalId(localId1));

			compressor.finalizeCreationRange(compressor.takeNextCreationRange());
			mockLogger.assertMatchAny([
				{
					eventName: "RuntimeIdCompressor:IdCompressorFinalizeStatus",
					eagerFinalIdCount: 0,
					localIdCount: 1,
					clusterChange: "Creation",
					sessionId: sessionIds.get(Client.Client1),
				},
			]);
			mockLogger.clear();

			for (let i = 0; i < 5; i++) {
				const id = compressor.generateCompressedId();
				assert(isFinalId(id));
			}

			compressor.finalizeCreationRange(compressor.takeNextCreationRange());
			mockLogger.assertMatchAny([
				{
					eventName: "RuntimeIdCompressor:IdCompressorFinalizeStatus",
					eagerFinalIdCount: 5,
					localIdCount: 0,
					clusterChange: "None",
					sessionId: sessionIds.get(Client.Client1),
				},
			]);
			mockLogger.clear();

			const expansionId1 = compressor.generateCompressedId();
			const expansionId2 = compressor.generateCompressedId();
			assert(isLocalId(expansionId1));
			assert(isLocalId(expansionId2));

			compressor.finalizeCreationRange(compressor.takeNextCreationRange());
			mockLogger.assertMatch([
				{
					eventName: "RuntimeIdCompressor:IdCompressorFinalizeStatus",
					eagerFinalIdCount: 0,
					localIdCount: 2,
					clusterChange: "Expansion",
					sessionId: sessionIds.get(Client.Client1),
				},
			]);
		});

		itCompressor("emits telemetry when serialized", () => {
			const mockLogger = new MockLogger();
			const compressor = CompressorFactory.createCompressor(Client.Client1, 5, mockLogger);
			const localId1 = compressor.generateCompressedId();
			assert(isLocalId(localId1));

			compressor.finalizeCreationRange(compressor.takeNextCreationRange());
			compressor.serialize(false);

			mockLogger.assertMatchAny([
				{
					eventName: "RuntimeIdCompressor:SerializedIdCompressorSize",
					size: 80,
				},
			]);
		});
	});

	describeNetwork("Networked", (itNetwork) => {
		itNetwork(
			"upholds the invariant that IDs always decompress to the same UUID",
			2,
			(network) => {
				network.allocateAndSendIds(Client.Client1, 5);
				network.allocateAndSendIds(Client.Client2, 5);
				network.allocateAndSendIds(Client.Client3, 5);

				const preAckLocals = new Map<Client, [SessionSpaceCompressedId, string][]>();
				for (const [client, compressor] of network.getTargetCompressors(MetaClient.All)) {
					const locals: [SessionSpaceCompressedId, string][] = [];
					for (const idData of network.getIdLog(client)) {
						locals.push([idData.id, compressor.decompress(idData.id)]);
					}
					preAckLocals.set(client, locals);
				}

				// Ack all IDs
				network.deliverOperations(DestinationClient.All);

				for (const [client, compressor] of network.getTargetCompressors(MetaClient.All)) {
					const preAckLocalIds =
						preAckLocals.get(client) ?? fail("Expected preack locals for client");
					let i = 0;
					for (const idData of network.getIdLog(client)) {
						if (idData.originatingClient === client) {
							assert(!isFinalId(idData.id));
							const currentUuid = compressor.decompress(idData.id);
							assert.equal(currentUuid, preAckLocalIds[i % preAckLocalIds.length][1]);
							i++;
						}
					}
				}
			},
		);

		itNetwork("can normalize session space IDs to op space", 5, (network) => {
			const clusterCapacity = 5;
			const idCount = clusterCapacity * 2;
			for (let i = 0; i < idCount; i++) {
				network.allocateAndSendIds(Client.Client1, 1);
				network.allocateAndSendIds(Client.Client2, 1);
				network.allocateAndSendIds(Client.Client3, 1);
			}

			for (const [client, compressor] of network.getTargetCompressors(MetaClient.All)) {
				for (const idData of network.getIdLog(client)) {
					assert.equal(idData.originatingClient, client);
					assert(isLocalId(compressor.normalizeToOpSpace(idData.id)));
				}
			}

			network.deliverOperations(DestinationClient.All);

			for (const [client, compressor] of network.getTargetCompressors(MetaClient.All)) {
				for (const idData of network.getIdLog(client)) {
					assert(isFinalId(compressor.normalizeToOpSpace(idData.id)));
				}
			}
		});

		itNetwork(
			"can normalize local op space IDs from a local session to session space IDs",
			(network) => {
				const compressor = network.getCompressor(Client.Client1);
				network.allocateAndSendIds(Client.Client1, 1);
				network.deliverOperations(Client.Client1);
				const sessionSpaceIds = network.getIdLog(Client.Client1);
				const opSpaceId = compressor.normalizeToOpSpace(sessionSpaceIds[0].id);
				const sessionSpaceId = compressor.normalizeToSessionSpace(
					opSpaceId,
					compressor.localSessionId,
				);
				assert(isFinalId(opSpaceId));
				assert(isLocalId(sessionSpaceId));
			},
		);

		itNetwork(
			"can normalize local op space IDs from a remote session to session space IDs",
			(network) => {
				const compressor1 = network.getCompressor(Client.Client1);
				const compressor2 = network.getCompressor(Client.Client2);
				const opSpaceIds = network.allocateAndSendIds(Client.Client1, 1);
				// Mimic sending a reference to an ID that hasn't been acked yet, such as in a slow network
				const id = opSpaceIds[0];
				const getSessionNormalizedId = () =>
					compressor2.normalizeToSessionSpace(id, compressor1.localSessionId);
				assert.throws(getSessionNormalizedId, (e) =>
					validateAssertionError(
						e,
						"No IDs have ever been finalized by the supplied session.",
					),
				);
				network.deliverOperations(Client.Client2);
				assert(isFinalId(getSessionNormalizedId()));
			},
		);

		function expectSequencedLogsAlign(
			network: IdCompressorTestNetwork,
			client1: Client,
			client2: Client,
			numUnifications = 0,
		): void {
			network.deliverOperations(DestinationClient.All);
			assert(client1 !== client2, "Clients must not be the same");
			const log1 = network.getSequencedIdLog(client1);
			const log2 = network.getSequencedIdLog(client2);
			assert.equal(log1.length, log2.length);
			const compressor1 = network.getCompressor(client1);
			const compressor2 = network.getCompressor(client2);
			const ids = new Set<OpSpaceCompressedId>();
			const uuids = new Set<StableId>();
			for (let i = 0; i < log1.length; i++) {
				const data1 = log1[i];
				const id1 = compressor1.normalizeToOpSpace(data1.id);
				const id2 = compressor2.normalizeToOpSpace(log2[i].id);
				assert(isFinalId(id1));
				ids.add(id1);
				assert.equal(id1, id2);
				const uuidOrOverride1 = compressor1.decompress(
					compressor1.normalizeToSessionSpace(id1, compressor1.localSessionId),
				);
				uuids.add(uuidOrOverride1);
				assert.equal(
					uuidOrOverride1,
					compressor2.decompress(
						compressor2.normalizeToSessionSpace(id2, compressor2.localSessionId),
					),
				);
			}
			const expectedSize = log1.length - numUnifications;
			assert.equal(ids.size, expectedSize);
			assert.equal(uuids.size, expectedSize);
		}

		itNetwork("produces ID spaces correctly", (network) => {
			// This test asserts that IDs returned from IdCompressor APIs are correctly encoded as either local or final.
			// This is a glass box test in that it assumes the negative/positive encoding of CompressedIds (negative = local, positive = final).
			const compressor1 = network.getCompressor(Client.Client1);

			// Client 1 makes three IDs
			network.allocateAndSendIds(Client.Client1, 3);
			network.getIdLog(Client.Client1).forEach(({ id }) => assert(isLocalId(id)));

			// Client 1's IDs have not been acked so have no op space equivalent
			network
				.getIdLog(Client.Client1)
				.forEach((idData) => assert(isLocalId(compressor1.normalizeToOpSpace(idData.id))));

			// Client 1's IDs are acked
			network.deliverOperations(Client.Client1);
			network.getIdLog(Client.Client1).forEach(({ id }) => assert(isLocalId(id)));

			// Client 2 makes three IDs
			network.allocateAndSendIds(Client.Client2, 3);

			network.getIdLog(Client.Client2).forEach(({ id }) => assert(isLocalId(id)));

			// Client 1 receives Client 2's IDs
			network.deliverOperations(Client.Client1);

			network
				.getIdLog(Client.Client1)
				.slice(-3)
				.forEach(({ id }) => assert(isFinalId(id)));

			// All IDs have been acked or are from another client, and therefore have a final form in op space
			network
				.getIdLog(Client.Client1)
				.forEach(({ id }) => assert(isFinalId(compressor1.normalizeToOpSpace(id))));

			// Compression should preserve ID space correctness
			network.getIdLog(Client.Client1).forEach((idData) => {
				const roundtripped = compressor1.recompress(compressor1.decompress(idData.id));
				assert.equal(Math.sign(roundtripped), Math.sign(idData.id));
			});

			network.getIdLog(Client.Client1).forEach((idData) => {
				const opNormalized = compressor1.normalizeToOpSpace(idData.id);
				assert.equal(
					Math.sign(compressor1.normalizeToSessionSpace(opNormalized, idData.sessionId)),
					Math.sign(idData.id),
				);
			});
		});

		itNetwork("produces consistent IDs with large fuzz input", (network) => {
			const generator = take(5000, makeOpGenerator({}));
			performFuzzActions(generator, network, 1984, undefined, true, (n) =>
				n.assertNetworkState(),
			);
			network.deliverOperations(DestinationClient.All);
		});

		itNetwork("can set the cluster size via API", 2, (network) => {
			const compressor = network.getCompressor(Client.Client1);
			const compressor2 = network.getCompressor(Client.Client2);
			const initialClusterCapacity = compressor.clusterCapacity;
			network.allocateAndSendIds(Client.Client1, 1);
			network.allocateAndSendIds(Client.Client2, 1);
			network.enqueueCapacityChange(5);
			network.allocateAndSendIds(Client.Client1, 3);
			const opSpaceIds = network.allocateAndSendIds(Client.Client2, 3);
			network.deliverOperations(DestinationClient.All);
			// Glass box test, as it knows the order of final IDs
			assert.equal(
				compressor.normalizeToSessionSpace(opSpaceIds[2], compressor2.localSessionId),
				(initialClusterCapacity + 1) * 2 + compressor.clusterCapacity + 1,
			);
		});

		itNetwork("does not decompress ids for empty parts of clusters", 2, (network) => {
			// This is a glass box test in that it creates a final ID outside of the ID compressor
			network.allocateAndSendIds(Client.Client1, 1);
			network.deliverOperations(DestinationClient.All);
			const id = network.getSequencedIdLog(Client.Client2)[0].id;
			assert(isFinalId(id));
			// eslint-disable-next-line @typescript-eslint/restrict-plus-operands
			const emptyId = (id + 1) as SessionSpaceCompressedId;
			assert.throws(
				() => network.getCompressor(Client.Client2).decompress(emptyId),
				(e) =>
					validateAssertionError(
						e,
						"Compressed ID was not generated by this compressor.",
					),
			);
		});

		describe("Finalizing", () => {
			itNetwork("can finalize IDs from multiple clients", (network) => {
				network.allocateAndSendIds(Client.Client1, 3);
				network.allocateAndSendIds(
					Client.Client2,
					network.getCompressor(Client.Client2).clusterCapacity * 2,
				);
				network.allocateAndSendIds(Client.Client3, 5);
				expectSequencedLogsAlign(network, Client.Client1, Client.Client2);
			});

			itNetwork("can finalize a range when the current cluster is full", 5, (network) => {
				const clusterCapacity = network.getCompressor(Client.Client1).clusterCapacity;
				network.allocateAndSendIds(Client.Client1, clusterCapacity);
				network.allocateAndSendIds(Client.Client2, clusterCapacity);
				network.allocateAndSendIds(Client.Client1, clusterCapacity);
				expectSequencedLogsAlign(network, Client.Client1, Client.Client2);
			});

			itNetwork("can finalize a range that spans multiple clusters", 5, (network) => {
				const clusterCapacity = network.getCompressor(Client.Client1).clusterCapacity;
				network.allocateAndSendIds(Client.Client1, 1);
				network.allocateAndSendIds(Client.Client2, 1);
				network.allocateAndSendIds(Client.Client1, clusterCapacity * 3);
				expectSequencedLogsAlign(network, Client.Client1, Client.Client2);
			});
		});

		describe("Serialization", () => {
			itNetwork(
				"prevents attempts to resume a session from a serialized compressor with no session",
				(network) => {
					const compressor = network.getCompressor(Client.Client1);
					network.allocateAndSendIds(Client.Client2, 1);
					network.allocateAndSendIds(Client.Client3, 1);
					network.deliverOperations(Client.Client1);
					const serializedWithoutLocalState = compressor.serialize(false);
					assert.throws(
						() =>
							CompressorFactory.deserialize(
								serializedWithoutLocalState,
								sessionIds.get(Client.Client2),
							),
						(e) => validateAssertionError(e, "Cannot resume existing session."),
					);
				},
			);

			itNetwork("round-trips local state", 3, (network) => {
				network.allocateAndSendIds(Client.Client1, 2);
				network.allocateAndSendIds(Client.Client2, 3);
				network.allocateAndSendIds(Client.Client1, 5);
				network.allocateAndSendIds(Client.Client1, 5);
				network.allocateAndSendIds(Client.Client3, 3);
				network.allocateAndSendIds(Client.Client2, 3);
				network.deliverOperations(Client.Client1);
				// Some un-acked locals at the end
				network.allocateAndSendIds(Client.Client1, 4);
				expectSerializes(network.getCompressor(Client.Client1));
			});

			itNetwork("can serialize a partially empty cluster", 5, (network) => {
				network.allocateAndSendIds(Client.Client1, 2);
				network.deliverOperations(DestinationClient.All);
				expectSerializes(network.getCompressor(Client.Client1));
				expectSerializes(network.getCompressor(Client.Client3));
			});

			itNetwork("can serialize a full cluster", 2, (network) => {
				network.allocateAndSendIds(Client.Client1, 2);
				network.deliverOperations(DestinationClient.All);
				expectSerializes(network.getCompressor(Client.Client1));
				expectSerializes(network.getCompressor(Client.Client3));
			});

			itNetwork("can serialize full clusters from different clients", 2, (network) => {
				network.allocateAndSendIds(Client.Client1, 2);
				network.allocateAndSendIds(Client.Client2, 2);
				network.deliverOperations(DestinationClient.All);
				expectSerializes(network.getCompressor(Client.Client1));
				expectSerializes(network.getCompressor(Client.Client3));
			});

			itNetwork("can serialize clusters of different sizes and clients", 3, (network) => {
				network.allocateAndSendIds(Client.Client1, 2);
				network.allocateAndSendIds(Client.Client2, 3);
				network.allocateAndSendIds(Client.Client1, 5);
				network.allocateAndSendIds(Client.Client1, 5);
				network.allocateAndSendIds(Client.Client2, 3);
				network.deliverOperations(DestinationClient.All);
				expectSerializes(network.getCompressor(Client.Client1));
				expectSerializes(network.getCompressor(Client.Client3));
			});

			// TODO: test in Rust
			// itNetwork(
			// 	"packs IDs into a single cluster when a single client generates non-overridden ids",
			// 	3,
			// 	(network) => {
			// 		network.allocateAndSendIds(Client.Client1, 20);
			// 		network.deliverOperations(DestinationClient.All);
			// 		const [serialized1WithNoSession, serialized1WithSession] = expectSerializes(
			// 			network.getCompressor(Client.Client1),
			// 		);
			// 		assert.equal(serialized1WithNoSession.clusters.length, 1);
			// 		assert.equal(serialized1WithSession.clusters.length, 1);
			// 		const [serialized3WithNoSession, serialized3WithSession] = expectSerializes(
			// 			network.getCompressor(Client.Client3),
			// 		);
			// 		assert.equal(serialized3WithNoSession.clusters.length, 1);
			// 		assert.equal(serialized3WithSession.clusters.length, 1);
			// 	},
			// );

			itNetwork(
				"can resume a session and interact with multiple other clients",
				3,
				(network) => {
					const clusterSize = network.getCompressor(Client.Client1).clusterCapacity;
					network.allocateAndSendIds(Client.Client1, clusterSize);
					network.allocateAndSendIds(Client.Client2, clusterSize);
					network.allocateAndSendIds(Client.Client3, clusterSize);
					network.allocateAndSendIds(Client.Client1, clusterSize);
					network.allocateAndSendIds(Client.Client2, clusterSize);
					network.allocateAndSendIds(Client.Client3, clusterSize);
					network.deliverOperations(DestinationClient.All);
					network.goOfflineThenResume(Client.Client1);
					network.allocateAndSendIds(Client.Client1, 2);
					network.allocateAndSendIds(Client.Client2, 2);
					network.allocateAndSendIds(Client.Client3, 2);
					expectSequencedLogsAlign(network, Client.Client1, Client.Client2);
				},
			);

			itNetwork("can serialize after a large fuzz input", 3, (network) => {
				const generator = take(5000, makeOpGenerator({}));
				performFuzzActions(generator, network, Math.PI, undefined, true, (n) => {
					// Periodically check that everyone in the network has the same serialized state
					n.deliverOperations(DestinationClient.All);
					const compressors = n.getTargetCompressors(DestinationClient.All);
					let deserializedPrev = roundtrip(compressors[0][1], false)[1];
					for (let i = 1; i < compressors.length; i++) {
						const deserializedCur = roundtrip(compressors[i][1], false)[1];
						assert(compressorEquals(deserializedPrev, deserializedCur, false));
						deserializedPrev = deserializedCur;
					}
				});
				expectSerializes(network.getCompressor(Client.Client1));
				expectSerializes(network.getCompressor(Client.Client2));
				expectSerializes(network.getCompressor(Client.Client3));
			});
		});
	});
});

type NetworkTestFunction = (
	title: string,
	test: (network: IdCompressorTestNetwork) => void,
) => void;

type NetworkTestFunctionWithCapacity = (
	title: string,
	initialClusterCapacity: number,
	test: (network: IdCompressorTestNetwork) => void,
) => void;

function createNetworkTestFunction(
	validateAfter: boolean,
): NetworkTestFunction & NetworkTestFunctionWithCapacity {
	return (
		title: string,
		testOrCapacity: ((network: IdCompressorTestNetwork) => void) | number,
		test?: (network: IdCompressorTestNetwork) => void,
	) => {
		it(title, () => {
			let network: IdCompressorTestNetwork | undefined = undefined;
			try {
				const hasCapacity = typeof testOrCapacity === "number";
				const capacity = hasCapacity ? testOrCapacity : undefined;
				network = new IdCompressorTestNetwork(capacity);
				(hasCapacity ? test ?? fail("test must be defined") : testOrCapacity)(network);
				if (validateAfter) {
					network.deliverOperations(DestinationClient.All);
					network.assertNetworkState();
				}
			} finally {
				network?.dispose();
			}
		}).timeout(10000);
	};
}

function describeNetwork(
	title: string,
	its: (itFunc: NetworkTestFunction & NetworkTestFunctionWithCapacity) => void,
) {
	describe(title, () => {
		its(createNetworkTestFunction(false));
	});

	describe(`${title} (with validation)`, () => {
		its(createNetworkTestFunction(true));
	});
}

function itCompressor(title: string, testFn: () => void): void {
	it(title, () => {
		assert.equal(CompressorFactory.compressorCount, 0, "Compressor leakage across tests.");
		try {
			testFn();
		} finally {
			CompressorFactory.disposeAllCompressors();
		}
	});
}<|MERGE_RESOLUTION|>--- conflicted
+++ resolved
@@ -21,8 +21,8 @@
 import { compressorEquals, isFinalId, isLocalId } from "./testCommon";
 import { take } from "../copied-utils/stochastic";
 import { OpSpaceCompressedId, SessionSpaceCompressedId, StableId } from "../../src/types";
-<<<<<<< HEAD
-import { createSessionId, fail } from "../../src/util/utilities";
+import { createSessionId } from "../../src/utilities";
+import { fail } from "../../src/copied-utils";
 import { IdCompressor } from "../../src/IdCompressor";
 import { setFlagsFromString } from "v8";
 import { runInNewContext } from "vm";
@@ -52,22 +52,6 @@
 		const gc = runInNewContext("gc"); // nocommit
 		gc();
 		console.log(process.memoryUsage().heapUsed);
-=======
-import { createSessionId } from "../../src/utilities";
-import { fail } from "../../src/copied-utils";
-
-describe("IdCompressor", () => {
-	itCompressor("caches and evicts tokens (clearbox)", () => {
-		const compressor = CompressorFactory.createCompressor(Client.Client1);
-		const id = compressor.generateCompressedId();
-		compressor.finalizeCreationRange(compressor.takeNextCreationRange());
-		const opSpaceId = compressor.normalizeToOpSpace(id);
-		assert(compressor.normalizeToSessionSpace(opSpaceId, compressor.localSessionId) === id);
-		for (let i = 0; i < 500; i++) {
-			assert(compressor.normalizeToSessionSpace(opSpaceId, createSessionId()) === id);
-		}
-		assert(compressor.normalizeToSessionSpace(opSpaceId, compressor.localSessionId) === id);
->>>>>>> c895194a
 	});
 
 	describe("Telemetry", () => {
